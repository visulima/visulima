{
    "name": "visulima",
    "version": "0.0.0",
    "private": true,
    "license": "MIT",
    "sideEffects": false,
    "type": "module",
    "workspaces": [
        "packages/*",
        "apps/*"
    ],
    "scripts": {
        "audit": "audit-ci --config ./audit-ci.jsonc",
        "bench:colorize": "pnpm --filter \"colorize-bench\" run test:bench",
        "bench:deep-clone": "pnpm --filter \"deep-clone\" run test:bench",
        "bench:fmt": "pnpm --filter \"fmt\" run test:bench",
        "bench:inspector": "pnpm --filter \"inspector-bench\" run test:bench",
        "bench:pail": "pnpm --filter \"pail-bench\" run test:bench",
        "bench:redact": "pnpm --filter \"redact-bench\" run test:bench",
        "bench:string": "pnpm --filter \"string-bench\" run test:bench",
        "bench:tabular": "pnpm --filter \"tabular\" run test:bench",
        "build": "nx run-many --target=build --all --parallel",
        "build:affected:packages": "nx affected --target=build --exclude=*-bench,docs,storybook --nxBail",
        "build:affected:prod:packages": "nx affected --target=build:prod --exclude=*-bench,docs,storybook --nxBail",
        "build:docs": "nx run-many --target=build:prod --parallel --projects=tag:type:nextra && pnpm run docs:copy && pnpm --filter \"docs\" run build",
        "build:packages": "nx run-many --target=build --parallel --projects=tag:type:package",
        "build:packages:prod": "nx run-many --target=build:prod --parallel --projects=tag:type:package",
        "build:storybook": "pnpm run --filter \"storybook\" build",
        "clean": "nx run-many --target=clean --all --parallel && rimraf ./node_modules && pnpm run cleanup:empty-packages",
        "cleanup:empty-packages": "node scripts/cleanup-empty-packages.js",
        "dev:docs": "pnpm run docs:symlink && pnpm run --filter=@apps/docs dev",
        "dev:storybook": "pnpm run --filter \"storybook\" dev",
        "docs:copy": "pnpm --filter \"docs\" run docs:copy",
        "docs:symlink": "pnpm --filter \"docs\" run docs:symlink",
        "example:api-platform:express:4:dev": "pnpm --filter \"express_example_api-platform\" run dev",
        "example:api-platform:next:12:dev": "pnpm --filter \"nextjs_12_example_api-platform\" run dev",
        "example:api-platform:next:13:dev": "pnpm --filter \"nextjs_13_example_api-platform\" run dev",
        "example:connect:next:12:dev": "nx run-many --target=dev --parallel --projects=connect,nextjs_12_example_connect",
        "example:connect:next:13:app:dev": "nx run-many --target=dev --parallel --projects=connect,nextjs_13_app_example_connect",
        "example:connect:next:13:dev": "nx run-many --target=dev --parallel --projects=connect,nextjs_13_example_connect",
        "example:crud:next:12:dev": "nx run-many --target=dev --parallel --projects=crud,api-platform,nextjs_12_example_crud",
        "example:crud:next:13:dev": "nx run-many --target=dev --parallel --projects=crud,api-platform,nextjs_13_example_crud",
        "example:health-check:dev": "pnpm --filter \"nextjs_example_health_check\" run dev",
        "generate:labeler": "node scripts/generate-labeler-config.js",
        "graph": "nx dep-graph",
        "preinstall": "node -e \"if(process.env.CI == 'true') {console.info('Skipping preinstall...')} else {process.exit(1)}\" || (node verify-node-version.js && npm -y exec only-allow pnpm)",
        "postinstall": "is-ci || husky || exit 0",
        "lint": "pnpm run lint:prettier && pnpm run lint:eslint && lint:dedupe --check",
        "lint:affected:attw": "nx affected --target=lint:attw --parallel --exclude=*-bench,docs,storybook --nxBail",
        "lint:affected:eslint": "nx affected --target=lint:eslint --parallel --exclude=*-bench,docs,storybook --nxBail",
        "lint:affected:eslint:fix": "nx affected --target=lint:eslint:fix --parallel --exclude=*-bench,docs,storybook --nxBail",
        "lint:affected:package-json": "nx affected --target=lint:package-json --parallel --exclude=*-bench,docs,storybook --nxBail",
        "lint:affected:types": "nx affected --target=lint:types --parallel --exclude=*-bench,docs,storybook --nxBail",
        "lint:attw": "nx run-many --target=lint:attw --all --parallel",
        "lint:dedupe": "pnpm dedupe --check",
        "lint:eslint": "nx run-many --target=lint:eslint --all --parallel",
        "lint:eslint:ansi": "pnpm --filter \"ansi\" run lint:eslint",
        "lint:eslint:api-platform": "pnpm --filter \"api-platform\" run lint:eslint",
        "lint:eslint:boxen": "pnpm --filter \"boxen\" run lint:eslint",
        "lint:eslint:bytes": "pnpm --filter \"bytes\" run lint:eslint",
        "lint:eslint:cerebro": "pnpm --filter \"cerebro\" run lint:eslint",
        "lint:eslint:colorize": "pnpm --filter \"colorize\" run lint:eslint",
        "lint:eslint:connect": "pnpm --filter \"connect\" run lint:eslint",
        "lint:eslint:crud": "pnpm --filter \"crud\" run lint:eslint",
        "lint:eslint:deep-clone": "pnpm --filter \"deep-clone\" run lint:eslint",
        "lint:eslint:docs": "pnpm --filter \"docs\" run lint:eslint",
        "lint:eslint:error": "pnpm --filter \"error\" run lint:eslint",
        "lint:eslint:error-handler": "pnpm --filter \"error-handler\" run lint:eslint",
        "lint:eslint:fix": "nx run-many --target=lint:eslint:fix --all --parallel",
        "lint:eslint:fix:ansi": "pnpm --filter \"ansi\" run lint:eslint:fix",
        "lint:eslint:fix:api-platform": "pnpm --filter \"api-platform\" run lint:eslint:fix",
        "lint:eslint:fix:boxen": "pnpm --filter \"boxen\" run lint:eslint:fix",
        "lint:eslint:fix:bytes": "pnpm --filter \"bytes\" run lint:eslint:fix",
        "lint:eslint:fix:cerebro": "pnpm --filter \"cerebro\" run lint:eslint:fix",
        "lint:eslint:fix:colorize": "pnpm --filter \"colorize\" run lint:eslint:fix",
        "lint:eslint:fix:connect": "pnpm --filter \"connect\" run lint:eslint:fix",
        "lint:eslint:fix:crud": "pnpm --filter \"crud\" run lint:eslint:fix",
        "lint:eslint:fix:deep-clone": "pnpm --filter \"deep-clone\" run lint:eslint:fix",
        "lint:eslint:fix:docs": "pnpm --filter \"docs\" run lint:eslint:fix",
        "lint:eslint:fix:error": "pnpm --filter \"error\" run lint:eslint:fix",
        "lint:eslint:fix:error-handler": "pnpm --filter \"error-handler\" run lint:eslint:fix",
<<<<<<< HEAD
        "lint:eslint:fix:ono": "pnpm --filter \"ono\" run lint:eslint:fix",
=======
        "lint:eslint:fix:flare": "pnpm --filter \"flare\" run lint:eslint:fix",
>>>>>>> 6006ddf4
        "lint:eslint:fix:fmt": "pnpm --filter \"fmt\" run lint:eslint:fix",
        "lint:eslint:fix:fs": "pnpm --filter \"fs\" run lint:eslint:fix",
        "lint:eslint:fix:health-check": "pnpm --filter \"health-check\" run lint:eslint:fix",
        "lint:eslint:fix:humanizer": "pnpm --filter \"humanizer\" run lint:eslint:fix",
        "lint:eslint:fix:is-ansi-color-supported": "pnpm --filter \"is-ansi-color-supported\" run lint:eslint:fix",
        "lint:eslint:fix:jsdoc-open-api": "pnpm --filter \"jsdoc-open-api\" run lint:eslint:fix",
        "lint:eslint:fix:object": "pnpm --filter \"object\" run lint:eslint:fix",
        "lint:eslint:fix:package": "pnpm --filter \"package\" run lint:eslint:fix",
        "lint:eslint:fix:pagination": "pnpm --filter \"pagination\" run lint:eslint:fix",
        "lint:eslint:fix:pail": "pnpm --filter \"pail\" run lint:eslint:fix",
        "lint:eslint:fix:prisma-dmmf-transformer": "pnpm --filter \"prisma-dmmf-transformer\" run lint:eslint:fix",
        "lint:eslint:fix:redact": "pnpm --filter \"redact\" run lint:eslint:fix",
        "lint:eslint:fix:storybook": "pnpm --filter \"storybook\" run lint:eslint:fix",
        "lint:eslint:fix:string": "pnpm --filter \"string\" run lint:eslint:fix",
        "lint:eslint:fix:tabular": "pnpm --filter \"tabular\" run lint:eslint:fix",
        "lint:eslint:ono": "pnpm --filter \"ono\" run lint:eslint",
        "lint:eslint:fmt": "pnpm --filter \"fmt\" run lint:eslint",
        "lint:eslint:fs": "pnpm --filter \"fs\" run lint:eslint",
        "lint:eslint:health-check": "pnpm --filter \"health-check\" run lint:eslint",
        "lint:eslint:humanizer": "pnpm --filter \"humanizer\" run lint:eslint",
        "lint:eslint:is-ansi-color-supported": "pnpm --filter \"is-ansi-color-supported\" run lint:eslint",
        "lint:eslint:jsdoc-open-api": "pnpm --filter \"jsdoc-open-api\" run lint:eslint",
        "lint:eslint:object": "pnpm --filter \"object\" run lint:eslint",
        "lint:eslint:package": "pnpm --filter \"package\" run lint:eslint",
        "lint:eslint:pagination": "pnpm --filter \"pagination\" run lint:eslint",
        "lint:eslint:pail": "pnpm --filter \"pail\" run lint:eslint",
        "lint:eslint:prisma-dmmf-transformer": "pnpm --filter \"prisma-dmmf-transformer\" run lint:eslint",
        "lint:eslint:redact": "pnpm --filter \"redact\" run lint:eslint",
        "lint:eslint:storybook": "pnpm --filter \"storybook\" run lint:eslint",
        "lint:eslint:string": "pnpm --filter \"string\" run lint:eslint",
        "lint:eslint:tabular": "pnpm --filter \"tabular\" run lint:eslint",
        "lint:fix": "pnpm run lint:prettier:fix && pnpm run lint:eslint:fix && pnpm run sort-package-json",
        "lint:package-json": "nx run-many --target=lint:package-json --parallel --projects=tag:type:package",
        "lint:prettier": "pnpm run lint:prettier:root && nx run-many --target=lint:prettier --all --parallel",
        "lint:prettier:fix": "pnpm run lint:prettier:fix:root && nx run-many --target=lint:prettier:fix --all --parallel",
        "lint:prettier:fix:root": "prettier --config=.prettierrc.cjs --write '*.{json,yml,yaml,js,mjs,cjs,ts}' && prettier --config=.prettierrc.cjs --write 'examples/**/*.{json,yml,yaml,js,mjs,cjs,ts}' && prettier --config=.prettierrc.cjs --write 'scripts/**/*.{json,yml,yaml,js,mjs,cjs,ts}'",
        "lint:prettier:root": "prettier --config=.prettierrc.cjs --check '*.{json,yml,yaml,js,mjs,cjs,ts}' && prettier --config=.prettierrc.cjs --check 'examples/**/*.{json,yml,yaml,js,mjs,cjs,ts}' && prettier --config=.prettierrc.cjs --check 'scripts/**/*.{json,yml,yaml,js,mjs,cjs,ts}'",
        "lint:secrets": "secretlint **/*",
        "lint:staged": "lint-staged --verbose --concurrent false --debug",
        "lint:text": "textlint ./.github/ ./packages/** ./README.md ./UPGRADE.md --parallel --experimental --cache --dry-run",
        "lint:text:fix": "textlint ./.github/ ./packages/** ./README.md ./UPGRADE.md --parallel --experimental --fix",
        "lint:types": "nx run-many --target=lint:types --all --parallel",
        "lint:types:ansi": "pnpm --filter \"ansi\" run lint:types",
        "lint:types:api-platform": "pnpm --filter \"api-platform\" run lint:types",
        "lint:types:boxen": "pnpm --filter \"boxen\" run lint:types",
        "lint:types:bytes": "pnpm --filter \"bytes\" run lint:types",
        "lint:types:cerebro": "pnpm --filter \"cerebro\" run lint:types",
        "lint:types:colorize": "pnpm --filter \"colorize\" run lint:types",
        "lint:types:connect": "pnpm --filter \"connect\" run lint:types",
        "lint:types:crud": "pnpm --filter \"crud\" run lint:types",
        "lint:types:deep-clone": "pnpm --filter \"deep-clone\" run lint:types",
        "lint:types:docs": "pnpm --filter \"docs\" run lint:types",
        "lint:types:error": "pnpm --filter \"error\" run lint:types",
        "lint:types:error-handler": "pnpm --filter \"error-handler\" run lint:types",
<<<<<<< HEAD
        "lint:types:ono": "pnpm --filter \"ono\" run lint:types",
=======
        "lint:types:flare": "pnpm --filter \"flare\" run lint:types",
>>>>>>> 6006ddf4
        "lint:types:fmt": "pnpm --filter \"fmt\" run lint:types",
        "lint:types:fs": "pnpm --filter \"fs\" run lint:types",
        "lint:types:health-check": "pnpm --filter \"health-check\" run lint:types",
        "lint:types:humanizer": "pnpm --filter \"humanizer\" run lint:types",
        "lint:types:is-ansi-color-supported": "pnpm --filter \"is-ansi-color-supported\" run lint:types",
        "lint:types:jsdoc-open-api": "pnpm --filter \"jsdoc-open-api\" run lint:types",
        "lint:types:object": "pnpm --filter \"object\" run lint:types",
        "lint:types:package": "pnpm --filter \"package\" run lint:types",
        "lint:types:pagination": "pnpm --filter \"pagination\" run lint:types",
        "lint:types:pail": "pnpm --filter \"pail\" run lint:types",
        "lint:types:prisma-dmmf-transformer": "pnpm --filter \"prisma-dmmf-transformer\" run lint:types",
        "lint:types:redact": "pnpm --filter \"redact\" run lint:types",
        "lint:types:root": "tsc --noEmit",
        "lint:types:string": "pnpm --filter \"string\" run lint:types",
        "lint:types:tabular": "pnpm --filter \"tabular\" run lint:types",
        "nx": "nx",
        "plop": "plop",
        "sort-package-json": "sort-package-json packages/**/package.json apps/**/package.json ./package.json examples/**/package.json",
        "test": "nx run-many --target=test --all --parallel",
        "test:affected": "nx affected --target=test --parallel --exclude=*-bench,docs,storybook --nxBail",
        "test:affected:browser:chrome": "nx affected --target=test:browser:chrome --parallel --exclude=*-bench,docs,storybook --nxBail",
        "test:affected:browser:firefox": "nx affected --target=test:browser:firefox --parallel --exclude=*-bench,docs,storybook --nxBail",
        "test:affected:browser:webkit": "nx affected --target=test:browser:webkit --parallel --exclude=*-bench,docs,storybook --nxBail",
        "test:affected:coverage": "nx affected --target=test:coverage --parallel --exclude=*-bench,docs,storybook --nxBail",
        "test:ansi": "pnpm --filter \"ansi\" run test",
        "test:api-platform": "pnpm --filter \"api-platform\" run test",
        "test:boxen": "pnpm --filter \"boxen\" run test",
        "test:browser:chrome": "nx run-many --target=test:browser:chrome --all --parallel",
        "test:browser:firefox": "nx run-many --target=test:browser:firefox --all --parallel",
        "test:browser:webkit": "nx run-many --target=test:browser:webkit --all --parallel",
        "test:bytes": "pnpm --filter \"bytes\" run test",
        "test:cerebro": "pnpm --filter \"cerebro\" run test",
        "test:colorize": "pnpm --filter \"colorize\" run test",
        "test:connect": "pnpm --filter \"connect\" run test",
        "test:coverage": "nx run-many --target=test:coverage --all --parallel",
        "test:coverage:ansi": "pnpm --filter \"ansi\" run test:coverage",
        "test:coverage:api-platform": "pnpm --filter \"api-platform\" run test:coverage",
        "test:coverage:boxen": "pnpm --filter \"boxen\" run test:coverage",
        "test:coverage:bytes": "pnpm --filter \"bytes\" run test:coverage",
        "test:coverage:cerebro": "pnpm --filter \"cerebro\" run test:coverage",
        "test:coverage:colorize": "pnpm --filter \"colorize\" run test:coverage",
        "test:coverage:connect": "pnpm --filter \"connect\" run test:coverage",
        "test:coverage:crud": "pnpm --filter \"crud\" run test:coverage",
        "test:coverage:deep-clone": "pnpm --filter \"deep-clone\" run test:coverage",
        "test:coverage:error": "pnpm --filter \"error\" run test:coverage",
        "test:coverage:error-handler": "pnpm --filter \"error-handler\" run test:coverage",
<<<<<<< HEAD
        "test:coverage:ono": "pnpm --filter \"ono\" run test:coverage",
=======
        "test:coverage:flare": "pnpm --filter \"flare\" run test:coverage",
>>>>>>> 6006ddf4
        "test:coverage:fmt": "pnpm --filter \"fmt\" run test:coverage",
        "test:coverage:fs": "pnpm --filter \"fs\" run test:coverage",
        "test:coverage:health-check": "pnpm --filter \"health-check\" run test:coverage",
        "test:coverage:humanizer": "pnpm --filter \"humanizer\" run test:coverage",
        "test:coverage:is-ansi-color-supported": "pnpm --filter \"is-ansi-color-supported\" run test:coverage",
        "test:coverage:jsdoc-open-api": "pnpm --filter \"jsdoc-open-api\" run test:coverage",
        "test:coverage:object": "pnpm --filter \"object\" run test:coverage",
        "test:coverage:package": "pnpm --filter \"package\" run test:coverage",
        "test:coverage:pagination": "pnpm --filter \"pagination\" run test:coverage",
        "test:coverage:pail": "pnpm --filter \"pail\" run test:coverage",
        "test:coverage:prisma-dmmf-transformer": "pnpm --filter \"prisma-dmmf-transformer\" run test:coverage",
        "test:coverage:redact": "pnpm --filter \"redact\" run test:coverage",
        "test:coverage:string": "pnpm --filter \"string\" run test:coverage",
        "test:coverage:tabular": "pnpm --filter \"tabular\" run test:coverage",
        "test:crud": "pnpm --filter \"crud\" run test",
        "test:deep-clone": "pnpm --filter \"deep-clone\" run test",
        "test:error": "pnpm --filter \"error\" run test",
        "test:error-handler": "pnpm --filter \"error-handler\" run test",
<<<<<<< HEAD
        "test:ono": "pnpm --filter \"ono\" run test",
=======
        "test:flare": "pnpm --filter \"flare\" run test",
>>>>>>> 6006ddf4
        "test:fmt": "pnpm --filter \"fmt\" run test",
        "test:fs": "pnpm --filter \"fs\" run test",
        "test:health-check": "pnpm --filter \"health-check\" run test",
        "test:humanizer": "pnpm --filter \"humanizer\" run test",
        "test:is-ansi-color-supported": "pnpm --filter \"is-ansi-color-supported\" run test",
        "test:jsdoc-open-api": "pnpm --filter \"jsdoc-open-api\" run test",
        "test:object": "pnpm --filter \"object\" run test",
        "test:package": "pnpm --filter \"package\" run test",
        "test:pagination": "pnpm --filter \"pagination\" run test",
        "test:pail": "pnpm --filter \"pail\" run test",
        "test:prisma-dmmf-transformer": "pnpm --filter \"prisma-dmmf-transformer\" run test",
        "test:redact": "pnpm --filter \"redact\" run test",
        "test:string": "pnpm --filter \"string\" run test",
        "test:tabular": "pnpm --filter \"tabular\" run test",
        "test:ui:ansi": "pnpm --filter \"ansi\" run test:ui",
        "test:ui:api-platform": "pnpm --filter \"api-platform\" run test:ui",
        "test:ui:boxen": "pnpm --filter \"boxen\" run test:ui",
        "test:ui:bytes": "pnpm --filter \"bytes\" run test:ui",
        "test:ui:cerebro": "pnpm --filter \"cerebro\" run test:ui",
        "test:ui:colorize": "pnpm --filter \"colorize\" run test:ui",
        "test:ui:connect": "pnpm --filter \"connect\" run test:ui",
        "test:ui:crud": "pnpm --filter \"crud\" run test:ui",
        "test:ui:deep-clone": "pnpm --filter \"deep-clone\" run test:ui",
        "test:ui:error": "pnpm --filter \"error\" run test:ui",
        "test:ui:error-handler": "pnpm --filter \"error-handler\" run test:ui",
<<<<<<< HEAD
        "test:ui:ono": "pnpm --filter \"ono\" run test:ui",
=======
        "test:ui:flare": "pnpm --filter \"flare\" run test:ui",
>>>>>>> 6006ddf4
        "test:ui:fmt": "pnpm --filter \"fmt\" run test:ui",
        "test:ui:fs": "pnpm --filter \"fs\" run test:coverage",
        "test:ui:health-check": "pnpm --filter \"health-check\" run test:ui",
        "test:ui:humanizer": "pnpm --filter \"humanizer\" run test:ui",
        "test:ui:is-ansi-color-supported": "pnpm --filter \"is-ansi-color-supported\" run test:ui",
        "test:ui:jsdoc-open-api": "pnpm --filter \"jsdoc-open-api\" run test:ui",
        "test:ui:object": "pnpm --filter \"object\" run test:ui",
        "test:ui:package": "pnpm --filter \"package\" run test:ui",
        "test:ui:pagination": "pnpm --filter \"pagination\" run test:ui",
        "test:ui:pail": "pnpm --filter \"pail\" run test:coverage",
        "test:ui:prisma-dmmf-transformer": "pnpm --filter \"prisma-dmmf-transformer\" run test:ui",
        "test:ui:redact": "pnpm --filter \"redact\" run test:ui",
        "test:ui:string": "pnpm --filter \"string\" run test:ui",
        "test:ui:tabular": "pnpm --filter \"tabular\" run test:ui",
        "test:vite-overlay": "pnpm --filter \"vite-overlay\" run test",
        "update:deps": "taze"
    },
    "browserslist": [
        "extends browserslist-config-anolilab"
    ],
    "dependencies": {
        "@anolilab/commitlint-config": "^6.0.0",
        "@anolilab/lint-staged-config": "^3.0.8",
        "@anolilab/multi-semantic-release": "^1.1.11",
        "@anolilab/prettier-config": "^6.0.0",
        "@anolilab/textlint-config": "^9.0.0",
        "@babel/core": "^7.27.3",
        "@commitlint/cli": "^19.8.1",
        "@commitlint/config-conventional": "^19.8.1",
        "@nrwl/tao": "19.8.4",
        "@nrwl/workspace": "19.8.4",
        "@octokit/rest": "^22.0.0",
        "@secretlint/secretlint-rule-preset-recommend": "^9.3.3",
        "@types/node": "22.15.24",
        "audit-ci": "^7.1.0",
        "browserslist-config-anolilab": "^6.0.0",
        "commitizen": "^4.3.1",
        "core-js": "^3.42.0",
        "cross-env": "^7.0.3",
        "husky": "^9.1.7",
        "is-ci": "^4.1.0",
        "lint-staged": "^16.1.0",
        "nx": "^21.1.2",
        "pkg-pr-new": "^0.0.51",
        "plop": "^4.0.1",
        "prettier": "^3.5.3",
        "read-pkg": "^9.0.1",
        "rimraf": "6.0.1",
        "secretlint": "9.3.3",
        "semantic-release": "^24.2.5",
        "sort-package-json": "^3.2.1",
        "taze": "^19.1.0",
        "textlint": "^14.7.2",
        "tsup": "^8.5.0",
        "typescript": "5.8.3",
        "vitest": "^3.1.4"
    },
    "packageManager": "pnpm@10.15.1",
    "engines": {
        "node": ">=20.19 <=24.*"
    }
}<|MERGE_RESOLUTION|>--- conflicted
+++ resolved
@@ -79,11 +79,7 @@
         "lint:eslint:fix:docs": "pnpm --filter \"docs\" run lint:eslint:fix",
         "lint:eslint:fix:error": "pnpm --filter \"error\" run lint:eslint:fix",
         "lint:eslint:fix:error-handler": "pnpm --filter \"error-handler\" run lint:eslint:fix",
-<<<<<<< HEAD
         "lint:eslint:fix:ono": "pnpm --filter \"ono\" run lint:eslint:fix",
-=======
-        "lint:eslint:fix:flare": "pnpm --filter \"flare\" run lint:eslint:fix",
->>>>>>> 6006ddf4
         "lint:eslint:fix:fmt": "pnpm --filter \"fmt\" run lint:eslint:fix",
         "lint:eslint:fix:fs": "pnpm --filter \"fs\" run lint:eslint:fix",
         "lint:eslint:fix:health-check": "pnpm --filter \"health-check\" run lint:eslint:fix",
@@ -138,11 +134,7 @@
         "lint:types:docs": "pnpm --filter \"docs\" run lint:types",
         "lint:types:error": "pnpm --filter \"error\" run lint:types",
         "lint:types:error-handler": "pnpm --filter \"error-handler\" run lint:types",
-<<<<<<< HEAD
         "lint:types:ono": "pnpm --filter \"ono\" run lint:types",
-=======
-        "lint:types:flare": "pnpm --filter \"flare\" run lint:types",
->>>>>>> 6006ddf4
         "lint:types:fmt": "pnpm --filter \"fmt\" run lint:types",
         "lint:types:fs": "pnpm --filter \"fs\" run lint:types",
         "lint:types:health-check": "pnpm --filter \"health-check\" run lint:types",
@@ -189,11 +181,7 @@
         "test:coverage:deep-clone": "pnpm --filter \"deep-clone\" run test:coverage",
         "test:coverage:error": "pnpm --filter \"error\" run test:coverage",
         "test:coverage:error-handler": "pnpm --filter \"error-handler\" run test:coverage",
-<<<<<<< HEAD
         "test:coverage:ono": "pnpm --filter \"ono\" run test:coverage",
-=======
-        "test:coverage:flare": "pnpm --filter \"flare\" run test:coverage",
->>>>>>> 6006ddf4
         "test:coverage:fmt": "pnpm --filter \"fmt\" run test:coverage",
         "test:coverage:fs": "pnpm --filter \"fs\" run test:coverage",
         "test:coverage:health-check": "pnpm --filter \"health-check\" run test:coverage",
@@ -212,11 +200,7 @@
         "test:deep-clone": "pnpm --filter \"deep-clone\" run test",
         "test:error": "pnpm --filter \"error\" run test",
         "test:error-handler": "pnpm --filter \"error-handler\" run test",
-<<<<<<< HEAD
         "test:ono": "pnpm --filter \"ono\" run test",
-=======
-        "test:flare": "pnpm --filter \"flare\" run test",
->>>>>>> 6006ddf4
         "test:fmt": "pnpm --filter \"fmt\" run test",
         "test:fs": "pnpm --filter \"fs\" run test",
         "test:health-check": "pnpm --filter \"health-check\" run test",
@@ -242,11 +226,7 @@
         "test:ui:deep-clone": "pnpm --filter \"deep-clone\" run test:ui",
         "test:ui:error": "pnpm --filter \"error\" run test:ui",
         "test:ui:error-handler": "pnpm --filter \"error-handler\" run test:ui",
-<<<<<<< HEAD
         "test:ui:ono": "pnpm --filter \"ono\" run test:ui",
-=======
-        "test:ui:flare": "pnpm --filter \"flare\" run test:ui",
->>>>>>> 6006ddf4
         "test:ui:fmt": "pnpm --filter \"fmt\" run test:ui",
         "test:ui:fs": "pnpm --filter \"fs\" run test:coverage",
         "test:ui:health-check": "pnpm --filter \"health-check\" run test:ui",
